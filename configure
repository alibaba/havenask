--- conflicted
+++ resolved
@@ -29,15 +29,11 @@
        not doPrepareBuildConfig('build_service', installDir) or \
        not doPrepareBuildConfig('ha3', installDir) or \
        not doPrepareBuildConfig('plugin_platform/indexer_plugins/aitheta_indexer', installDir) or \
-<<<<<<< HEAD
        not doPrepareBuildConfig('plugin_platform/analyzer_plugins', installDir)  or \
        not doPrepareBuildConfig('plugin_platform/summary_plugins', installDir)  or \
        not doPrepareBuildConfig('plugin_platform/build_plugins', installDir)  or \
-       not doPrepareBuildConfig('plugin_platform/function_plugins', installDir):
-=======
-       not doPrepareBuildConfig('plugin_platform/analyzer_plugins', installDir) or \
+       not doPrepareBuildConfig('plugin_platform/function_plugins', installDir)  or \
        not doPrepareBuildConfig('plugin_platform/bs_reader_plugins', installDir):
->>>>>>> 04e94b74
         return False
     return True
 
