#!/bin/env python

import os
import sys

HERE = os.path.split(os.path.realpath(__file__))[0]

def executCmd(cmd):
    print (cmd)
    os.system(cmd)

def doPrepareBuildConfig(code, installDir):
    subPath = os.path.join(HERE, 'aios', code)
    buildOptions = os.path.join(subPath, 'build_options.py')
    cmd = 'cp %s/build_options.tpl %s' % (subPath, buildOptions)
    executCmd(cmd)

    cmd = "sed -i s#%{install_root}#" + installDir + "#g " + buildOptions
    executCmd(cmd)

    if not os.path.exists(buildOptions):
        print ('prepare build config for %s failed.' % code)
        return False
    else:
        return True

def prepareBuildConfig(installDir):
    if not doPrepareBuildConfig('indexlib', installDir) or \
       not doPrepareBuildConfig('build_service', installDir) or \
       not doPrepareBuildConfig('ha3', installDir) or \
<<<<<<< HEAD
       not doPrepareBuildConfig('plugin_platform/indexer_plugins/aitheta_indexer', installDir):
=======
       not doPrepareBuildConfig('plugin_platform/indexer_plugins/aitheta_indexer', installDir) or \
       not doPrepareBuildConfig('plugin_platform/analyzer_plugins', installDir):
>>>>>>> 53528d19
        return False
    return True

def initInstallDir(installDir):
    if os.path.exists(installDir):
        cmd = 'rm -rf %s' % installDir
        executCmd(cmd)
    cmd = 'mkdir %s' % installDir
    executCmd(cmd)

    cmd = 'cp -r /ha3_depends/iquan/ ' + installDir
    executCmd(cmd)

    installShareDir = os.path.join(installDir, 'usr/local/share/')
    cmd = 'mkdir -p ' + installShareDir
    executCmd(cmd)

    cmd = 'cp -r /ha3_depends/usr/local/share/* %s' % installShareDir
    executCmd(cmd)

    if not os.path.exists(installDir) or \
       not os.path.exists(os.path.join(installShareDir, 'src')) or \
       not os.path.exists(os.path.join(installShareDir, 'cava/mock')):
        print ('init install dir failed.')
        return False

    return True

if __name__ == '__main__':
    installDir = os.path.join(HERE, 'ha3_install')
    if len(sys.argv) > 1:
        installDir = sys.argv[1]

    if not initInstallDir(installDir):
        sys.exist(-1)

    if not prepareBuildConfig(installDir):
        sys.exit(-1)<|MERGE_RESOLUTION|>--- conflicted
+++ resolved
@@ -28,12 +28,8 @@
     if not doPrepareBuildConfig('indexlib', installDir) or \
        not doPrepareBuildConfig('build_service', installDir) or \
        not doPrepareBuildConfig('ha3', installDir) or \
-<<<<<<< HEAD
-       not doPrepareBuildConfig('plugin_platform/indexer_plugins/aitheta_indexer', installDir):
-=======
        not doPrepareBuildConfig('plugin_platform/indexer_plugins/aitheta_indexer', installDir) or \
        not doPrepareBuildConfig('plugin_platform/analyzer_plugins', installDir):
->>>>>>> 53528d19
         return False
     return True
 
